# Ecommerce LLM Agent

**Conversational AI for E-commerce Support**

* ✅ Order status and review lookup (by order ID)
* ✅ Comprehensive order details for any order
* ✅ FAQ semantic search (vector DB)
* ✅ Refund/payment check
* ✅ Easily extensible agent workflow (LangGraph/LangChain + OpenAI)
* ✅ SQLAlchemy ORM, Chroma vector DB, HuggingFace embeddings

---

## Features

* **Natural language support** for order queries and FAQ
* **Semantic search**: users get best-match answers from your FAQ corpus
* **Integrated SQL database** from Olist public dataset
* **Vector search with Chroma** (state-of-the-art)
* **Production-ready modular Python codebase**

---

## Project Structure

```
ecommerce_agent/
├── agent/
│   ├── state.py
│   └── workflow.py
├── db/
│   ├── db_setup.py
│   └── models.py
├── tools/
│   └── business_tools.py
├── vectorstore/
│   └── faq_vectorstore.py
├── llm/
│   └── llm.py
├── data/
│   └── ... (CSV files: see below)
├── deploy/
│   └── conda/
│       └── env.yml
├── main.py
├── config.py
├── requirements.txt
├── environment.yml
├── gradio_app.py
├── docker-compose.yml
├── Dockerfile
└── LICENSE
├── README.md
├── .env
├── agent_interactions.log
└── faq_vectorstore/

```

---

## Quickstart

### 1. Clone and Install

```bash
git clone <your-repo-url>
cd ecommerce-llm-agent
conda env create -f deploy/conda/env.yml
conda activate ecommerce_agent
# Alternatively use pip:
# pip install -r requirements.txt
```

---

### 2. Prepare Data

* Place all Olist CSV files in the `data/` directory.

  * Example files:

    * `olist_customers_dataset.csv`
    * `olist_geolocation_dataset.csv`
    * `olist_orders_dataset.csv`
    * `olist_order_items_dataset.csv`
    * `olist_order_payments_dataset.csv`
    * `olist_order_reviews_dataset.csv`
    * `olist_products_dataset.csv`
    * `olist_sellers_dataset.csv`
    * `product_category_name_translation.csv`
* FAQ will be loaded automatically from HuggingFace on first run.

---

### 3. Set Up API Keys

Create a `.env` file in your project root with your API keys. At minimum you
need the OpenAI key if you want to use OpenAI for intent detection:

```
OPENAI_API_KEY=sk-xxxxxx
# Optional: override the chat model (default: gpt-4o-mini)
# OPENAI_MODEL_NAME=gpt-4o-mini

# Optional: use HuggingFace instead of OpenAI for intent classification
# INTENT_CLASSIFIER=huggingface
# HUGGINGFACE_API_TOKEN=hf_xxxx
# HF_INTENT_MODEL=facebook/bart-large-mnli
```

---

### 4. Run the Agent (CLI)

```bash
python main.py
```
The first execution automatically builds `olist.db` and the FAQ vector store by
running the setup modules.

Example conversation:

```
You: What is your refund policy?
AI: [semantic FAQ answer]

You: Check order status for ID 000229ec398224ef6ca0657da4fc703e
AI: Order 000229ec398224ef6ca0657da4fc703e status: delivered
```

### 5. Launch the Web Chat (Gradio)

```bash
python gradio_app.py
```
This starts a simple web UI so you can chat with the agent in your browser.

## Sample Questions

Try these example prompts to explore the agent's capabilities:

1. **General FAQ** – "What is your refund policy?" or "How do I return an item?"
2. **Order Status** – "Where is my order `<order_id>`?"
3. **Order Details** – "Give me all details for order `<order_id>` (items, customer city, payments, review)."
4. **Refund/Payment** – "Has order `<order_id>` been refunded?"
5. **Order Review** – "What review did I leave for order `<order_id>`?"
6. **Item Breakdown** – "Which products were in order `<order_id>` and what categories are they in?"
7. **Seller Info** – "Who were the sellers for the items in order `<order_id>`?"
8. **Payment Method** – "How much was paid for order `<order_id>` and what payment method was used?"
9. **Customer Location** – "Which city/state is the customer from for order `<order_id>`?"
10. **Additional FAQs** – "How long does shipping usually take?" or "What is your return policy for defective items?"

---

## How it Works

* **Startup:**

  * Creates and populates SQLite DB from CSVs (ORM: all relationships preserved)
  * Builds FAQ vector DB (Chroma + HuggingFace sentence transformers)
* **Agent Loop:**

  * Classifies intent via LLM
  * Routes query to the correct tool (order lookup, refund, review, FAQ search)
  * Logs every interaction for analytics/continual improvement

---

## System Design

### High-Level Architecture

```mermaid
graph LR
    subgraph Setup
        A[CSV Data] -->|populate| B[SQLite DB]
        C[FAQ Dataset] -->|embed & store| D[Chroma Vector Store]
    end
    E["User Interface<br/>(CLI or Gradio Web UI)"] --> F["LangGraph Workflow"]
    F --> G["Intent Classifier<br/>LLM"]
    G --> H["Tool Dispatcher"]
    H --> B
    H --> D
    H --> I["Answer Rephrasing<br/>LLM"]
    I --> J["Final Response"]
```

### Low-Level Components

```mermaid
flowchart TD
    U[User]
    Web[Gradio Web App]
    Workflow[LangGraph Workflow]
    Perception["Perception Node<br/>(intent classification)"]
    ToolNode[Tool Node]
    Answer["Answer Node<br/>(rephrase)"]
    Learning["Learning Node<br/>(logging)"]
    Tools[Business Tools]
    DB[(SQLite DB)]
    Vector[Chroma Vector Store]
    LLM[LLM API]
    Logs[agent_interactions.log]
<<<<<<< HEAD
    U -->|"1) User Query"| Web
=======
    U -->|1) User Query| Web
>>>>>>> 3be6824a
    Web -->|2| Workflow
    Workflow -->|"2.1) Start"| Perception
    Perception -->|Request| LLM
    LLM -->|Response| Perception
    Perception -->|"2.2"| ToolNode
    ToolNode -->|Internal| Tools
    Tools -->|Querying Relational Database| DB
    DB -->|Returning Results| Tools
    Tools -->|Searching Vector Database| Vector
    Vector -->|Returning Chunks| Tools
    Tools -->|Internal| ToolNode
    ToolNode -->|"2.3"| Answer
    Answer -->|Request| LLM
    LLM -->|Response| Answer
    Answer -->|"2.4) End"| Learning
    Learning -->|Storing Query & Response| Logs
    Answer -->|"3) Response to User"| Web
```

---

## Configuration

Edit `config.py` to set:

* Model names (vector embeddings)
* DB and vectorstore paths
* HuggingFace or OpenAI model config (OpenAI chat model: `gpt-4o-mini`, HF intent model: `facebook/bart-large-mnli`)
* `INTENT_CLASSIFIER` to choose between OpenAI or HuggingFace for intent detection

---

## Extending

* Add new tools to `tools/business_tools.py`
* Add new intent types to the agent workflow
* Swap out the LLM in `llm/llm.py` for Claude, Gemini, etc.
* Plug into a web API (Flask, FastAPI) with a few lines

---

## Troubleshooting

* Make sure all CSVs are in `data/` and `.env` contains your API key.
* For vectorstore/embedding errors: check internet access for model download on first run.
* If you change DB schema or CSVs, delete `olist.db` and rerun `main.py`.

---

## Docker Quickstart

The project includes a `Dockerfile` and `docker-compose.yml` so you can run
everything inside containers. Follow these steps:

1. **Create a `.env` file** with your OpenAI (and optional HuggingFace) keys.

2. **Build the image** (only required the first time):

   ```bash
   docker compose build
   ```

   The first build copies the contents of `data/` into the image (Step 6 in the
   `Dockerfile`). Once that data lives in the volume you can comment out that
   step for subsequent builds.

3. **Create the external volumes** (only required once):

   The volumes defined in `docker-compose.yml` have `external: true`, so Docker
   will not create them automatically. Ensure they exist before running
   `docker compose up`:

   ```bash
   docker volume create ecommerce_data
   docker volume create ecommerce_database
   docker volume create ecommerce_vectorstore
   docker volume create ecommerce_logs

4. **Start the application** and open <http://localhost:7860> in your browser:

   ```bash
   docker compose up
   ```

   - **Detached mode**

     ```bash
     docker compose up -d
     ```

   - **Interactive shell**

     ```bash
     docker compose run --entrypoint bash -it app
     ```

5. **Stop or restart the containers**:

   ```bash
   docker compose stop     # stop
   docker compose restart  # restart
   ```

6. **Remove everything** when you're done:

   ```bash
   docker compose down
   ```

### Inspecting Docker Resources

- **Volumes**

  ```bash
  docker volume ls
  docker volume inspect ecommerce_data
  ```

- **Networks**

  ```bash
  docker network ls
  docker network inspect <network_name>
  ```

- **Services and containers**

  ```bash
  docker compose ps
  ```

- **Images**

  ```bash
  docker images
  ```

---

## License

MIT License

---

## Credits

* Olist dataset (public domain)
* [LangChain](https://github.com/langchain-ai/langchain), [ChromaDB](https://github.com/chroma-core/chroma)
* HuggingFace Datasets, OpenAI GPT

---<|MERGE_RESOLUTION|>--- conflicted
+++ resolved
@@ -202,11 +202,8 @@
     Vector[Chroma Vector Store]
     LLM[LLM API]
     Logs[agent_interactions.log]
-<<<<<<< HEAD
+    
     U -->|"1) User Query"| Web
-=======
-    U -->|1) User Query| Web
->>>>>>> 3be6824a
     Web -->|2| Workflow
     Workflow -->|"2.1) Start"| Perception
     Perception -->|Request| LLM
