from sqlalchemy.orm import Session
from db.models import (
    OlistOrdersDataset,
    OlistOrderPaymentsDataset,
    OlistOrderReviewsDataset,
    OlistCustomersDataset,
    OlistOrderItemsDataset,
    OlistProductsDataset,
    OlistSellersDataset,
    ProductCategoryNameTranslation,
)
from vectorstore.faq_vectorstore import semantic_faq_search
import re

# --- FAQ Tool ---

def search_faq(query, k=2):
    """
    Semantic FAQ search using vectorstore.
    """
    return semantic_faq_search(query, k=k)

faq_tool = {
    "name": "faq_search",
    "func": search_faq,
    "description": "Semantic search in FAQ for general questions."
}

# --- Order Status Tool ---

def get_order_status(query, session: Session):
    """
    Retrieve order status from DB using order_id found in the query.
    """
    match = re.search(r'(\b[0-9a-f]{32,}\b)', query)
    order_id = match.group(1) if match else None
    if not order_id:
        return "Please provide a valid order ID (32-character hex)."
    order = session.query(OlistOrdersDataset).filter_by(order_id=order_id).first()
    if not order:
        return f"No order found for ID: {order_id}."
    return (
        f"Order {order_id} status: {order.order_status}\n"
        f"Purchased: {order.order_purchase_timestamp}\n"
        f"Estimated delivery: {order.order_estimated_delivery_date}"
    )

order_status_tool = {
    "name": "order_status_lookup",
    "func": get_order_status,
    "description": "Look up order status by order_id. Pass SQLAlchemy session as the second argument."
}

# --- Refund Status Tool ---

def get_refund_status(query, session: Session):
    """
    Check refund/payment info for an order.
    """
    match = re.search(r'(\b[0-9a-f]{32,}\b)', query)
    order_id = match.group(1) if match else None
    if not order_id:
        return "Please provide a valid order ID (32-character hex)."
    payments = session.query(OlistOrderPaymentsDataset).filter_by(order_id=order_id).all()
    if not payments:
        return f"No payment info for order {order_id}."
    total_paid = sum(p.payment_value or 0 for p in payments)
    if total_paid == 0:
        return f"Order {order_id} was fully refunded."
    return f"Order {order_id} was paid {total_paid:.2f}, refund status unknown."

refund_status_tool = {
    "name": "refund_status_lookup",
    "func": get_refund_status,
    "description": "Check if an order has been refunded by order_id. Pass SQLAlchemy session as the second argument."
}

# --- Review Tool ---

def get_review(query, session: Session):
    """
    Retrieve review score/message for an order.
    """
    match = re.search(r'(\b[0-9a-f]{32,}\b)', query)
    order_id = match.group(1) if match else None
    if not order_id:
        return "Please provide a valid order ID (32-character hex)."
    review = session.query(OlistOrderReviewsDataset).filter_by(order_id=order_id).first()
    if not review:
        return f"No review found for order {order_id}."
    msg = review.review_comment_message or 'No comment.'
    return f"Review for order {order_id}:\nScore: {review.review_score}\nMessage: {msg}"

review_tool = {
    "name": "review_lookup",
    "func": get_review,
    "description": "Retrieve review and score for an order by order_id. Pass SQLAlchemy session as the second argument."
}

# --- Comprehensive Order Details Tool ---

def get_order_details(query, session: Session):
    """
    Retrieve a detailed summary for an order including customer, items,
    payments and reviews.
    """
    match = re.search(r'(\b[0-9a-f]{32,}\b)', query)
    order_id = match.group(1) if match else None
    if not order_id:
        return "Please provide a valid order ID (32-character hex)."
    order = session.query(OlistOrdersDataset).filter_by(order_id=order_id).first()
    if not order:
        return f"No order found for ID: {order_id}."

    customer = order.customer
    lines = [
        f"Order {order.order_id} status: {order.order_status}",
        f"Purchased: {order.order_purchase_timestamp}",
        f"Estimated delivery: {order.order_estimated_delivery_date}",
    ]
    if customer:
        lines.append(
            f"Customer {customer.customer_unique_id} in {customer.customer_city}, {customer.customer_state}"
        )

    if order.order_items:
        lines.append("Items:")
        for item in order.order_items:
            product = item.product
            seller = item.seller
            cat = None
            if product and product.category_translation:
<<<<<<< HEAD
                cat = product.category_translation.product_category_name_english
=======
                cat = product.category_translation[0].product_category_name_english
>>>>>>> 9360f900
            elif product:
                cat = product.product_category_name
            lines.append(
                f"  - {item.product_id} ({cat or 'unknown category'}) from {seller.seller_id} price {item.price:.2f}"
            )
    if order.order_payments:
        total = sum(p.payment_value or 0 for p in order.order_payments)
        methods = ", ".join({p.payment_type for p in order.order_payments})
        lines.append(f"Payments: {total:.2f} via {methods}")
    if order.order_reviews:
        r = order.order_reviews[0]
        msg = r.review_comment_message or 'No comment.'
        lines.append(f"Review: {r.review_score} - {msg}")

    return "\n".join(lines)

order_details_tool = {
    "name": "order_details_lookup",
    "func": get_order_details,
    "description": "Retrieve comprehensive details for an order. Pass SQLAlchemy session as the second argument."
}

# --- Tool Registry ---

tools = [
    faq_tool,
    order_status_tool,
    refund_status_tool,
    review_tool,
    order_details_tool
]<|MERGE_RESOLUTION|>--- conflicted
+++ resolved
@@ -130,11 +130,7 @@
             seller = item.seller
             cat = None
             if product and product.category_translation:
-<<<<<<< HEAD
                 cat = product.category_translation.product_category_name_english
-=======
-                cat = product.category_translation[0].product_category_name_english
->>>>>>> 9360f900
             elif product:
                 cat = product.product_category_name
             lines.append(
