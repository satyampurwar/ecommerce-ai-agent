"""Workflow definition for the conversational agent."""

from langgraph.graph import StateGraph
from langgraph.checkpoint.memory import InMemorySaver
from agent.state import AgentState
from llm.llm import classify_intent, rephrase_text
from tools.business_tools import (
    search_faq,
    get_order_status,
    get_refund_status,
    get_review,
    get_order_details,
)
from db.db_setup import get_session
from config import DATABASE_URL, LOG_FILE
from sqlalchemy import create_engine, text
import datetime

# Engine is created lazily when the workflow first needs DB access
engine = None

def initialize_engine(database_url: str = DATABASE_URL):
    """Create the database engine if it hasn't been created yet."""
    global engine
    if engine is None:
        # Create a new engine instance. check_same_thread=False allows
        # SQLite to be accessed from different threads (as LangGraph may).
        engine = create_engine(database_url, connect_args={"check_same_thread": False})
        # Ensure foreign key constraints are enforced for SQLite
        with engine.connect() as conn:
            conn.execute(text("PRAGMA foreign_keys=ON"))
    return engine

def perception_node(state: AgentState) -> AgentState:
    """Intent classification node."""

    query = state.input
    # Use the LLM to determine what the user wants to do
    intent = classify_intent(query)
    state.classification = intent
    return state

def tool_node(state: AgentState) -> AgentState:
    """Dispatch to the correct tool based on classified intent."""

    classification = state.classification
    query = state.input
    # Lazily create DB engine and session for each invocation
    engine_local = initialize_engine()
    session = get_session(engine_local)
    try:
        # Route the request to the appropriate business tool
        if classification == "order_status":
            output = get_order_status(query, session)
        elif classification == "order_details":
            output = get_order_details(query, session)
        elif classification == "faq":
            output = search_faq(query)
        elif classification == "refund_status":
            output = get_refund_status(query, session)
        elif classification == "review":
            output = get_review(query, session)
        else:
            output = "I'm sorry, I could not classify your request."
    except Exception as e:
        # Any unexpected error is returned to the user for visibility
        output = f"Error during tool dispatch: {e}"
    finally:
        # Always close the DB session
        session.close()
    state.tool_output = output
    return state

def answer_node(state: AgentState) -> AgentState:
    """
    Formats the output for final agent answer.
    """
    # Take the raw tool output and rephrase it for a nicer user experience
    answer = state.tool_output or ""
    rephrased = rephrase_text(answer)
    state.output = rephrased
    return state

def log_interaction(user_query: str, agent_answer: str) -> None:
    """
    Logs Q&A for learning, retraining, or analytics.
    """
    with open(LOG_FILE, "a", encoding="utf-8") as f:
        # Store timestamped interaction for later analysis or fine tuning
        f.write(
            f"{datetime.datetime.now().isoformat()} | Q: {user_query} | A: {agent_answer}\n"
        )

def learning_node(state: AgentState) -> AgentState:
    """Learning step: log output for future improvement."""

    log_interaction(state.input, state.output or "")
    return state

def build_workflow() -> StateGraph:
    """Compile the LangGraph workflow with in-memory checkpointing."""

    checkpointer = InMemorySaver()
    workflow = StateGraph(AgentState)
    workflow.add_node("perception", perception_node)
    workflow.add_node("tool_use", tool_node)
    workflow.add_node("answer", answer_node)
    workflow.add_node("learning", learning_node)
    workflow.add_edge("__start__", "perception")
    workflow.add_edge("perception", "tool_use")
    workflow.add_edge("tool_use", "answer")
    workflow.add_edge("answer", "learning")
    return workflow.compile(checkpointer=checkpointer)

# --- Main agent callable ---

graph = build_workflow()

_conversation_state: AgentState | None = None
_THREAD_ID = "default"


def ask_agent(user_query: str) -> str:
    """Single entrypoint for the conversational agent with short-term memory."""

    global _conversation_state
    if _conversation_state is None:
        _conversation_state = AgentState(input=user_query)
    else:
        _conversation_state.input = user_query
        _conversation_state.classification = None
        _conversation_state.tool_output = None
        _conversation_state.output = None

    # Execute the workflow and update state
    _conversation_state = graph.invoke(
        _conversation_state, config={"configurable": {"thread_id": _THREAD_ID}}
    )
<<<<<<< HEAD
    if isinstance(_conversation_state, dict):
        _conversation_state = AgentState.model_validate(_conversation_state)
=======
>>>>>>> 045d98ad
    assert _conversation_state is not None
    # Append to short-term history (keep last 3 turns)
    _conversation_state.add_turn(user_query, _conversation_state.output or "")
    return _conversation_state.output or ""

# Example usage for CLI
if __name__ == "__main__":
    print("Ecommerce AI Agent (type 'quit' to exit).")
    while True:
        q = input("You: ")
        if q.lower() in {"quit", "exit"}:
            break
        print("AI:", ask_agent(q))<|MERGE_RESOLUTION|>--- conflicted
+++ resolved
@@ -136,11 +136,9 @@
     _conversation_state = graph.invoke(
         _conversation_state, config={"configurable": {"thread_id": _THREAD_ID}}
     )
-<<<<<<< HEAD
+
     if isinstance(_conversation_state, dict):
         _conversation_state = AgentState.model_validate(_conversation_state)
-=======
->>>>>>> 045d98ad
     assert _conversation_state is not None
     # Append to short-term history (keep last 3 turns)
     _conversation_state.add_turn(user_query, _conversation_state.output or "")
